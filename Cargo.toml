[package]
name = "srt-rs"
<<<<<<< HEAD
version = "0.1.4"
=======
version = "0.1.5"
>>>>>>> 96e59c89
authors = ["Hieu Nguyen <nthieu173@gmail.com>"]
edition = "2018"
license = "MPL-2.0"
description = "Idiomatic rust binding to libsrt"
repository = "https://github.com/nthieu173/srt-rs"
readme = "README.md"

# See more keys and their definitions at https://doc.rust-lang.org/cargo/reference/manifest.html

[dependencies]
libsrt-sys = { path = "libsrt-sys", version = "1.4.1" }
lazy_static = "1.4"

[target.'cfg(unix)'.dependencies]
libc = "0.2"

[target.'cfg(windows)'.dependencies]
winapi = {version = "0.3", features = ["winsock2", "ws2def", "ws2ipdef", "inaddr", "in6addr"] }<|MERGE_RESOLUTION|>--- conflicted
+++ resolved
@@ -1,10 +1,6 @@
 [package]
 name = "srt-rs"
-<<<<<<< HEAD
-version = "0.1.4"
-=======
 version = "0.1.5"
->>>>>>> 96e59c89
 authors = ["Hieu Nguyen <nthieu173@gmail.com>"]
 edition = "2018"
 license = "MPL-2.0"
